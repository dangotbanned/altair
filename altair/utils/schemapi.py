--- conflicted
+++ resolved
@@ -34,12 +34,8 @@
 from packaging.version import Version
 
 if TYPE_CHECKING:
-<<<<<<< HEAD
+    from types import ModuleType
     from typing import Callable, ClassVar, Final, Iterator, KeysView, Literal
-=======
-    from types import ModuleType
-    from typing import ClassVar
->>>>>>> 98d9fb86
 
     from jsonschema.protocols import Validator, _JsonParameter
 
@@ -54,12 +50,12 @@
     if sys.version_info >= (3, 11):
         from typing import LiteralString, Never, Self
     else:
-<<<<<<< HEAD
         from typing_extensions import LiteralString, Never, Self
     if sys.version_info >= (3, 10):
         from typing import TypeAlias
     else:
         from typing_extensions import TypeAlias
+    _OptionalModule: TypeAlias = "ModuleType | None"
     _Errs: TypeAlias = Iterable[ValidationError]
     _ErrsLazy: TypeAlias = Iterator[ValidationError]
     _ErrsLazyGroup: TypeAlias = Iterator[_ErrsLazy]
@@ -89,13 +85,6 @@
     "validate_jsonschema",  # altair.utils.display
     "with_property_setters",  # altair.vegalite.v5.schema.channels
 ]
-=======
-        from typing_extensions import Never, Self
-    _OptionalModule: TypeAlias = "ModuleType | None"
-
-ValidationErrorList: TypeAlias = List[jsonschema.exceptions.ValidationError]
-GroupedValidationErrors: TypeAlias = Dict[str, ValidationErrorList]
->>>>>>> 98d9fb86
 
 _VEGA_LITE_ROOT_URI: Final = "urn:vega-lite-schema"
 """
@@ -701,12 +690,7 @@
 
 
 class SchemaValidationError(jsonschema.ValidationError):
-<<<<<<< HEAD
-    """A wrapper for jsonschema.ValidationError with friendlier traceback."""
-
     def __init__(self, obj: SchemaBase, err: ValidationError) -> None:
-=======
-    def __init__(self, obj: SchemaBase, err: jsonschema.ValidationError) -> None:
         """
         A wrapper for ``jsonschema.ValidationError`` with friendlier traceback.
 
@@ -725,7 +709,6 @@
         It would also first show the less helpful `ValidationError` instead of
         the more user friendly `SchemaValidationError`.
         """
->>>>>>> 98d9fb86
         super().__init__(**err._contents())
         self.obj = obj
         err = cast("SchemaValidationError", err)
@@ -1309,16 +1292,7 @@
             # NOTE: Don't raise `from err`, see `SchemaValidationError` doc
             try:
                 self.validate(result)
-<<<<<<< HEAD
             except ValidationError as err:
-                # We do not raise `from err` as else the resulting
-                # traceback is very long as it contains part
-                # of the Vega-Lite schema. It would also first
-                # show the less helpful ValidationError instead of
-                # the more user friendly SchemaValidationError
-=======
-            except jsonschema.ValidationError as err:
->>>>>>> 98d9fb86
                 raise SchemaValidationError(self, err) from None
         return result
 
