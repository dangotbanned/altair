"""Generate a schema wrapper from a schema."""

from __future__ import annotations

import argparse
import copy
import json
import re
import sys
import textwrap
from dataclasses import dataclass
from itertools import chain
from pathlib import Path
from typing import Final, Iterable, Iterator, Literal
from urllib import request

import vl_convert as vlc

sys.path.insert(0, str(Path.cwd()))
from tools.schemapi import CodeSnippet, SchemaInfo, codegen
from tools.schemapi.utils import (
    TypeAliasTracer,
    get_valid_identifier,
    indent_docstring,
    resolve_references,
    rst_parse,
    rst_syntax_for_class,
    ruff_format_py,
    ruff_write_lint_format_str,
    spell_literal,
)

SCHEMA_VERSION: Final = "v5.20.1"

reLink = re.compile(r"(?<=\[)([^\]]+)(?=\]\([^\)]+\))", re.MULTILINE)
reSpecial = re.compile(r"[*_]{2,3}|`", re.MULTILINE)

HEADER: Final = """\
# The contents of this file are automatically written by
# tools/generate_schema_wrapper.py. Do not modify directly.
"""

SCHEMA_URL_TEMPLATE: Final = "https://vega.github.io/schema/{library}/{version}.json"

CHANNEL_MYPY_IGNORE_STATEMENTS: Final = """\
# These errors need to be ignored as they come from the overload methods
# which trigger two kind of errors in mypy:
# * all of them do not have an implementation in this file
# * some of them are the only overload methods -> overloads usually only make
#   sense if there are multiple ones
# However, we need these overloads due to how the propertysetter works
# mypy: disable-error-code="no-overload-impl, empty-body, misc"
"""

BASE_SCHEMA: Final = """
class {basename}(SchemaBase):
    _rootschema = load_schema()
    @classmethod
    def _default_wrapper_classes(cls) -> Iterator[type[Any]]:
        return _subclasses({basename})
"""

LOAD_SCHEMA: Final = '''
def load_schema() -> dict:
    """Load the json schema associated with this module's functions"""
    schema_bytes = pkgutil.get_data(__name__, "{schemafile}")
    if schema_bytes is None:
        raise ValueError("Unable to load {schemafile}")
    return json.loads(
        schema_bytes.decode("utf-8")
    )
'''


CHANNEL_MIXINS: Final = """
class FieldChannelMixin:
    _encoding_name: str
    def to_dict(
        self,
        validate: bool = True,
        ignore: list[str] | None = None,
        context: dict[str, Any] | None = None,
    ) -> dict | list[dict]:
        context = context or {}
        ignore = ignore or []
        shorthand = self._get("shorthand")  # type: ignore[attr-defined]
        field = self._get("field")  # type: ignore[attr-defined]

        if shorthand is not Undefined and field is not Undefined:
            msg = f"{self.__class__.__name__} specifies both shorthand={shorthand} and field={field}. "
            raise ValueError(msg)

        if isinstance(shorthand, (tuple, list)):
            # If given a list of shorthands, then transform it to a list of classes
            kwds = self._kwds.copy()  # type: ignore[attr-defined]
            kwds.pop("shorthand")
            return [
                self.__class__(sh, **kwds).to_dict(  # type: ignore[call-arg]
                    validate=validate, ignore=ignore, context=context
                )
                for sh in shorthand
            ]

        if shorthand is Undefined:
            parsed = {}
<<<<<<< HEAD
        elif isinstance(shorthand, (str, dict)):
            parsed = parse_shorthand(shorthand, data=context.get("data", None))
=======
        elif isinstance(shorthand, str):
            data: nw.DataFrame | Any = context.get("data", None)
            parsed = parse_shorthand(shorthand, data=data)
>>>>>>> 95f5d311
            type_required = "type" in self._kwds  # type: ignore[attr-defined]
            type_in_shorthand = "type" in parsed
            type_defined_explicitly = self._get("type") is not Undefined  # type: ignore[attr-defined]
            if not type_required:
                # Secondary field names don't require a type argument in VegaLite 3+.
                # We still parse it out of the shorthand, but drop it here.
                parsed.pop("type", None)
            elif not (type_in_shorthand or type_defined_explicitly):
                if isinstance(data, nw.DataFrame):
                    msg = (
                        f'Unable to determine data type for the field "{shorthand}";'
                        " verify that the field name is not misspelled."
                        " If you are referencing a field from a transform,"
                        " also confirm that the data type is specified correctly."
                    )
                    raise ValueError(msg)
                else:
                    msg = (
                        f"{shorthand} encoding field is specified without a type; "
                        "the type cannot be automatically inferred because "
                        "the data is not specified as a pandas.DataFrame."
                    )
                    raise ValueError(msg)
        else:
            # Shorthand is not a string; we pass the definition to field,
            # and do not do any parsing.
            parsed = {"field": shorthand}
        context["parsed_shorthand"] = parsed

        return super(FieldChannelMixin, self).to_dict(
            validate=validate, ignore=ignore, context=context
        )


class ValueChannelMixin:
    _encoding_name: str
    def to_dict(
        self,
        validate: bool = True,
        ignore: list[str] | None = None,
        context: dict[str, Any] | None = None,
    ) -> dict:
        context = context or {}
        ignore = ignore or []
        condition = self._get("condition", Undefined)  # type: ignore[attr-defined]
        copy = self  # don't copy unless we need to
        if condition is not Undefined:
            if isinstance(condition, core.SchemaBase):
                pass
            elif "field" in condition and "type" not in condition:
                kwds = parse_shorthand(condition["field"], context.get("data", None))
                copy = self.copy(deep=["condition"])  # type: ignore[attr-defined]
                copy["condition"].update(kwds)  # type: ignore[index]
        return super(ValueChannelMixin, copy).to_dict(
            validate=validate, ignore=ignore, context=context
        )


class DatumChannelMixin:
    _encoding_name: str
    def to_dict(
        self,
        validate: bool = True,
        ignore: list[str] | None = None,
        context: dict[str, Any] | None = None,
    ) -> dict:
        context = context or {}
        ignore = ignore or []
        datum = self._get("datum", Undefined)  # type: ignore[attr-defined] # noqa
        copy = self  # don't copy unless we need to
        return super(DatumChannelMixin, copy).to_dict(
            validate=validate, ignore=ignore, context=context
        )
"""

MARK_METHOD: Final = '''
def mark_{mark}({def_arglist}) -> Self:
    """Set the chart's mark to '{mark}' (see :class:`{mark_def}`)
    """
    kwds = dict({dict_arglist})
    copy = self.copy(deep=False)  # type: ignore[attr-defined]
    if any(val is not Undefined for val in kwds.values()):
        copy.mark = core.{mark_def}(type="{mark}", **kwds)
    else:
        copy.mark = "{mark}"
    return copy
'''

CONFIG_METHOD: Final = """
@use_signature(core.{classname})
def {method}(self, *args, **kwargs) -> Self:
    copy = self.copy(deep=False)  # type: ignore[attr-defined]
    copy.config = core.{classname}(*args, **kwargs)
    return copy
"""

CONFIG_PROP_METHOD: Final = """
@use_signature(core.{classname})
def configure_{prop}(self, *args, **kwargs) -> Self:
    copy = self.copy(deep=['config'])  # type: ignore[attr-defined]
    if copy.config is Undefined:
        copy.config = core.Config()
    copy.config["{prop}"] = core.{classname}(*args, **kwargs)
    return copy
"""

ENCODE_METHOD: Final = '''
class _EncodingMixin:
    def encode({method_args}) -> Self:
        """Map properties of the data to visual properties of the chart (see :class:`FacetedEncoding`)
        {docstring}"""
        # Compat prep for `infer_encoding_types` signature
        kwargs = locals()
        kwargs.pop("self")
        args = kwargs.pop("args")
        if args:
            kwargs = {{k: v for k, v in kwargs.items() if v is not Undefined}}

        # Convert args to kwargs based on their types.
        kwargs = _infer_encoding_types(args, kwargs)
        # get a copy of the dict representation of the previous encoding
        # ignore type as copy method comes from SchemaBase
        copy = self.copy(deep=['encoding'])  # type: ignore[attr-defined]
        encoding = copy._get('encoding', {{}})
        if isinstance(encoding, core.VegaLiteSchema):
            encoding = {{k: v for k, v in encoding._kwds.items() if v is not Undefined}}
        # update with the new encodings, and apply them to the copy
        encoding.update(kwargs)
        copy.encoding = core.FacetedEncoding(**encoding)
        return copy
'''

ENCODE_TYPED_DICT: Final = '''
class EncodeKwds(TypedDict, total=False):
    """Encoding channels map properties of the data to visual properties of the chart.
    {docstring}"""
    {channels}

'''

# NOTE: Not yet reasonable to generalize `TypeAliasType`, `TypeVar`
# Revisit if this starts to become more common
TYPING_EXTRA: Final = '''
T = TypeVar("T")
OneOrSeq = TypeAliasType("OneOrSeq", Union[T, Sequence[T]], type_params=(T,))
"""One of ``T`` specified type(s), or a `Sequence` of such.

Examples
--------
The parameters ``short``, ``long`` accept the same range of types::

    # ruff: noqa: UP006, UP007

    def func(
        short: OneOrSeq[str | bool | float],
        long: Union[str, bool, float, Sequence[Union[str, bool, float]],
    ): ...
"""
'''


class SchemaGenerator(codegen.SchemaGenerator):
    schema_class_template = textwrap.dedent(
        '''
    class {classname}({basename}):
        """{docstring}"""
        _schema = {schema!r}

        {init_code}
    '''
    )

    @staticmethod
    def _process_description(description: str) -> str:
        return process_description(description)


def process_description(description: str) -> str:
    # remove formatting from links
    description = "".join(
        [
            reSpecial.sub("", d) if i % 2 else d
            for i, d in enumerate(reLink.split(description))
        ]
    )
    description = rst_parse(description)
    # Some entries in the Vega-Lite schema miss the second occurence of '__'
    description = description.replace("__Default value: ", "__Default value:__ ")
    # Fixing ambiguous unicode, RUF001 produces RUF002 in docs
    description = description.replace("’", "'")  # noqa: RUF001 [RIGHT SINGLE QUOTATION MARK]
    description = description.replace("–", "-")  # noqa: RUF001 [EN DASH]
    description = description.replace(" ", " ")  # noqa: RUF001 [NO-BREAK SPACE]
    return description.strip()


class FieldSchemaGenerator(SchemaGenerator):
    schema_class_template = textwrap.dedent(
        '''
    @with_property_setters
    class {classname}(FieldChannelMixin, core.{basename}):
        """{docstring}"""
        _class_is_valid_at_instantiation = False
        _encoding_name = "{encodingname}"

        {method_code}

        {init_code}
    '''
    )


class ValueSchemaGenerator(SchemaGenerator):
    schema_class_template = textwrap.dedent(
        '''
    @with_property_setters
    class {classname}(ValueChannelMixin, core.{basename}):
        """{docstring}"""
        _class_is_valid_at_instantiation = False
        _encoding_name = "{encodingname}"

        {method_code}

        {init_code}
    '''
    )


class DatumSchemaGenerator(SchemaGenerator):
    schema_class_template = textwrap.dedent(
        '''
    @with_property_setters
    class {classname}(DatumChannelMixin, core.{basename}):
        """{docstring}"""
        _class_is_valid_at_instantiation = False
        _encoding_name = "{encodingname}"

        {method_code}

        {init_code}
    '''
    )


def schema_class(*args, **kwargs) -> str:
    return SchemaGenerator(*args, **kwargs).schema_class()


def schema_url(version: str = SCHEMA_VERSION) -> str:
    return SCHEMA_URL_TEMPLATE.format(library="vega-lite", version=version)


def download_schemafile(
    version: str, schemapath: Path, skip_download: bool = False
) -> Path:
    url = schema_url(version=version)
    schemadir = Path(schemapath)
    schemadir.mkdir(parents=True, exist_ok=True)
    fp = schemadir / "vega-lite-schema.json"
    if not skip_download:
        request.urlretrieve(url, fp)
    elif not fp.exists():
        msg = f"Cannot skip download: {fp!s} does not exist"
        raise ValueError(msg)
    return fp


def update_vega_themes(fp: Path, /, indent: str | int | None = 2) -> None:
    themes = vlc.get_themes()
    data = json.dumps(themes, indent=indent, sort_keys=True)
    fp.write_text(data, encoding="utf8")

    theme_names = sorted(iter(themes))
    TypeAliasTracer.update_aliases(("VegaThemes", spell_literal(theme_names)))


def load_schema_with_shorthand_properties(schemapath: Path) -> dict:
    with schemapath.open(encoding="utf8") as f:
        schema = json.load(f)

    schema = _add_shorthand_property_to_field_encodings(schema)
    return schema


def _add_shorthand_property_to_field_encodings(schema: dict) -> dict:
    encoding_def = "FacetedEncoding"

    encoding = SchemaInfo(schema["definitions"][encoding_def], rootschema=schema)

    for _, propschema in encoding.properties.items():
        def_dict = get_field_datum_value_defs(propschema, schema)

        field_ref = def_dict.get("field")
        if field_ref is not None:
            defschema = {"$ref": field_ref}
            defschema = copy.deepcopy(resolve_references(defschema, schema))
            # For Encoding field definitions, we patch the schema by adding the
            # shorthand property.
            defschema["properties"]["shorthand"] = {
                "anyOf": [
                    {"type": "string"},
                    {"type": "array", "items": {"type": "string"}},
                    {"$ref": "#/definitions/RepeatRef"},
                ],
                "description": "shorthand for field, aggregate, and type",
            }
            if "required" not in defschema:
                defschema["required"] = ["shorthand"]
            elif "shorthand" not in defschema["required"]:
                defschema["required"].append("shorthand")
            schema["definitions"][field_ref.split("/")[-1]] = defschema
    return schema


def copy_schemapi_util() -> None:
    """Copy the schemapi utility into altair/utils/ and its test file to tests/utils/."""
    # copy the schemapi utility file
    source_fp = Path(__file__).parent / "schemapi" / "schemapi.py"
    destination_fp = Path(__file__).parent / ".." / "altair" / "utils" / "schemapi.py"

    print(f"Copying\n {source_fp!s}\n  -> {destination_fp!s}")
    with source_fp.open(encoding="utf8") as source, destination_fp.open(
        "w", encoding="utf8"
    ) as dest:
        dest.write(HEADER)
        dest.writelines(source.readlines())
    if sys.platform == "win32":
        ruff_format_py(destination_fp)


def recursive_dict_update(schema: dict, root: dict, def_dict: dict) -> None:
    if "$ref" in schema:
        next_schema = resolve_references(schema, root)
        if "properties" in next_schema:
            definition = schema["$ref"]
            properties = next_schema["properties"]
            for k in def_dict:
                if k in properties:
                    def_dict[k] = definition
        else:
            recursive_dict_update(next_schema, root, def_dict)
    elif "anyOf" in schema:
        for sub_schema in schema["anyOf"]:
            recursive_dict_update(sub_schema, root, def_dict)


def get_field_datum_value_defs(propschema: SchemaInfo, root: dict) -> dict[str, str]:
    def_dict: dict[str, str | None] = dict.fromkeys(("field", "datum", "value"))
    schema = propschema.schema
    if propschema.is_reference() and "properties" in schema:
        if "field" in schema["properties"]:
            def_dict["field"] = propschema.ref
        else:
            msg = "Unexpected schema structure"
            raise ValueError(msg)
    else:
        recursive_dict_update(schema, root, def_dict)

    return {i: j for i, j in def_dict.items() if j}


def toposort(graph: dict[str, list[str]]) -> list[str]:
    """
    Topological sort of a directed acyclic graph.

    Parameters
    ----------
    graph : dict of lists
        Mapping of node labels to list of child node labels.
        This is assumed to represent a graph with no cycles.

    Returns
    -------
    order : list
        topological order of input graph.
    """
    # Once we drop support for Python 3.8, this can potentially be replaced
    # with graphlib.TopologicalSorter from the standard library.
    stack: list[str] = []
    visited: dict[str, Literal[True]] = {}

    def visit(nodes):
        for node in sorted(nodes, reverse=True):
            if not visited.get(node):
                visited[node] = True
                visit(graph.get(node, []))
                stack.insert(0, node)

    visit(graph)
    return stack


def generate_vegalite_schema_wrapper(schema_file: Path) -> str:
    """Generate a schema wrapper at the given path."""
    # TODO: generate simple tests for each wrapper
    basename = "VegaLiteSchema"

    rootschema = load_schema_with_shorthand_properties(schema_file)

    definitions: dict[str, SchemaGenerator] = {}

    for name in rootschema["definitions"]:
        defschema = {"$ref": "#/definitions/" + name}
        defschema_repr = {"$ref": "#/definitions/" + name}
        name = get_valid_identifier(name)
        definitions[name] = SchemaGenerator(
            name,
            schema=defschema,
            schemarepr=defschema_repr,
            rootschema=rootschema,
            basename=basename,
            rootschemarepr=CodeSnippet(f"{basename}._rootschema"),
        )

    graph: dict[str, list[str]] = {}

    for name, schema in definitions.items():
        graph[name] = []
        for child_name in schema.subclasses():
            child_name = get_valid_identifier(child_name)
            graph[name].append(child_name)
            child: SchemaGenerator = definitions[child_name]
            if child.basename == basename:
                child.basename = [name]
            else:
                assert isinstance(child.basename, list)
                child.basename.append(name)

    # Specify __all__ explicitly so that we can exclude the ones from the list
    # of exported classes which are also defined in the channels or api modules which takes
    # precedent in the generated __init__.py files one and two levels up.
    # Importing these classes from multiple modules confuses type checkers.
    EXCLUDE = {"Color", "Text", "LookupData", "Dict"}
    it = (c for c in definitions.keys() - EXCLUDE if not c.startswith("_"))
    all_ = [*sorted(it), "Root", "VegaLiteSchema", "SchemaBase", "load_schema"]

    contents = [
        HEADER,
        "from __future__ import annotations\n"
        "from typing import Any, Literal, Union, Protocol, Sequence, List, Iterator, TYPE_CHECKING",
        "import pkgutil",
        "import json\n",
        "from narwhals.dependencies import is_pandas_dataframe as _is_pandas_dataframe",
        "from altair.utils.schemapi import SchemaBase, Undefined, UndefinedType, _subclasses # noqa: F401\n",
        _type_checking_only_imports(
            "from altair import Parameter",
            "from altair.typing import Optional",
            "from ._typing import * # noqa: F403",
        ),
        "\n" f"__all__ = {all_}\n",
        LOAD_SCHEMA.format(schemafile="vega-lite-schema.json"),
        BASE_SCHEMA.format(basename=basename),
        schema_class(
            "Root",
            schema=rootschema,
            basename=basename,
            schemarepr=CodeSnippet(f"{basename}._rootschema"),
        ),
    ]

    for name in toposort(graph):
        contents.append(definitions[name].schema_class())

    contents.append("")  # end with newline
    return "\n".join(contents)


def _type_checking_only_imports(*imports: str) -> str:
    return (
        "\n# ruff: noqa: F405\nif TYPE_CHECKING:\n"
        + "\n".join(f"    {s}" for s in imports)
        + "\n"
    )


@dataclass
class ChannelInfo:
    supports_arrays: bool
    deep_description: str
    field_class_name: str
    datum_class_name: str | None = None
    value_class_name: str | None = None

    @property
    def is_field_only(self) -> bool:
        return not (self.datum_class_name or self.value_class_name)

    @property
    def all_names(self) -> Iterator[str]:
        """All channels are expected to have a field class."""
        yield self.field_class_name
        yield from self.non_field_names

    @property
    def non_field_names(self) -> Iterator[str]:
        if self.is_field_only:
            yield from ()
        else:
            if self.datum_class_name:
                yield self.datum_class_name
            if self.value_class_name:
                yield self.value_class_name


def generate_vegalite_channel_wrappers(
    schemafile: Path, version: str, imports: list[str] | None = None
) -> str:
    schema = load_schema_with_shorthand_properties(schemafile)

    encoding_def = "FacetedEncoding"

    encoding = SchemaInfo(schema["definitions"][encoding_def], rootschema=schema)

    channel_infos: dict[str, ChannelInfo] = {}

    class_defs = []

    for prop, propschema in encoding.properties.items():
        def_dict = get_field_datum_value_defs(propschema, schema)

        supports_arrays = any(
            schema_info.is_array() for schema_info in propschema.anyOf
        )
        classname: str = prop[0].upper() + prop[1:]
        channel_info = ChannelInfo(
            supports_arrays=supports_arrays,
            deep_description=propschema.deep_description,
            field_class_name=classname,
        )

        for encoding_spec, definition in def_dict.items():
            basename = definition.rsplit("/", maxsplit=1)[-1]
            basename = get_valid_identifier(basename)

            gen: SchemaGenerator
            defschema = {"$ref": definition}
            kwds = {
                "basename": basename,
                "schema": defschema,
                "rootschema": schema,
                "encodingname": prop,
                "haspropsetters": True,
            }
            if encoding_spec == "field":
                gen = FieldSchemaGenerator(classname, nodefault=[], **kwds)
            elif encoding_spec == "datum":
                temp_name = f"{classname}Datum"
                channel_info.datum_class_name = temp_name
                gen = DatumSchemaGenerator(temp_name, nodefault=["datum"], **kwds)
            elif encoding_spec == "value":
                temp_name = f"{classname}Value"
                channel_info.value_class_name = temp_name
                gen = ValueSchemaGenerator(temp_name, nodefault=["value"], **kwds)

            class_defs.append(gen.schema_class())

        channel_infos[prop] = channel_info

    # NOTE: See https://github.com/vega/altair/pull/3482#issuecomment-2241577342
    COMPAT_EXPORTS = (
        "DatumChannelMixin",
        "FieldChannelMixin",
        "ValueChannelMixin",
        "with_property_setters",
    )

    it = chain.from_iterable(info.all_names for info in channel_infos.values())
    all_ = list(chain(it, COMPAT_EXPORTS))

    imports = imports or [
        "from __future__ import annotations\n",
        "from typing import Any, overload, Sequence, List, Literal, Union, TYPE_CHECKING, TypedDict",
        "from typing_extensions import TypeAlias",
        "import narwhals.stable.v1 as nw",
        "from altair.utils.schemapi import Undefined, with_property_setters",
        "from altair.utils import infer_encoding_types as _infer_encoding_types",
        "from altair.utils import parse_shorthand",
        "from . import core",
        "from ._typing import * # noqa: F403",
    ]
    contents = [
        HEADER,
        CHANNEL_MYPY_IGNORE_STATEMENTS,
        *imports,
        _type_checking_only_imports(
            "from altair import Parameter, SchemaBase",
            "from altair.typing import Optional",
            "from typing_extensions import Self",
        ),
        "\n" f"__all__ = {sorted(all_)}\n",
        CHANNEL_MIXINS,
        *class_defs,
        *generate_encoding_artifacts(channel_infos, ENCODE_METHOD, ENCODE_TYPED_DICT),
    ]
    return "\n".join(contents)


def generate_vegalite_mark_mixin(
    schemafile: Path, markdefs: dict[str, str]
) -> tuple[list[str], str]:
    with schemafile.open(encoding="utf8") as f:
        schema = json.load(f)

    class_name = "MarkMethodMixin"

    imports = [
        "from typing import Any, Sequence, List, Literal, Union",
        "",
        "from altair.utils.schemapi import Undefined, UndefinedType",
        "from . import core",
    ]

    code = [
        f"class {class_name}:",
        '    """A mixin class that defines mark methods"""',
    ]

    for mark_enum, mark_def in markdefs.items():
        if "enum" in schema["definitions"][mark_enum]:
            marks = schema["definitions"][mark_enum]["enum"]
        else:
            marks = [schema["definitions"][mark_enum]["const"]]
        info = SchemaInfo({"$ref": f"#/definitions/{mark_def}"}, rootschema=schema)

        # adapted from SchemaInfo.init_code
        arg_info = codegen.get_args(info)
        arg_info.required -= {"type"}
        arg_info.kwds -= {"type"}

        def_args = ["self"] + [
            f"{p}: "
            + info.properties[p].get_python_type_representation(
                for_type_hints=True,
                additional_type_hints=["UndefinedType"],
            )
            + " = Undefined"
            for p in (sorted(arg_info.required) + sorted(arg_info.kwds))
        ]
        dict_args = [
            f"{p}={p}" for p in (sorted(arg_info.required) + sorted(arg_info.kwds))
        ]

        if arg_info.additional or arg_info.invalid_kwds:
            def_args.append("**kwds")
            dict_args.append("**kwds")

        for mark in marks:
            # TODO: only include args relevant to given type?
            mark_method = MARK_METHOD.format(
                mark=mark,
                mark_def=mark_def,
                def_arglist=", ".join(def_args),
                dict_arglist=", ".join(dict_args),
            )
            code.append("\n    ".join(mark_method.splitlines()))

    return imports, "\n".join(code)


def generate_vegalite_config_mixin(schemafile: Path) -> tuple[list[str], str]:
    imports = [
        "from . import core",
        "from altair.utils import use_signature",
    ]

    class_name = "ConfigMethodMixin"

    code = [
        f"class {class_name}:",
        '    """A mixin class that defines config methods"""',
    ]
    with schemafile.open(encoding="utf8") as f:
        schema = json.load(f)
    info = SchemaInfo({"$ref": "#/definitions/Config"}, rootschema=schema)

    # configure() method
    method = CONFIG_METHOD.format(classname="Config", method="configure")
    code.append("\n    ".join(method.splitlines()))

    # configure_prop() methods
    for prop, prop_info in info.properties.items():
        classname = prop_info.refname
        if classname and classname.endswith("Config"):
            method = CONFIG_PROP_METHOD.format(classname=classname, prop=prop)
            code.append("\n    ".join(method.splitlines()))
    return imports, "\n".join(code)


def vegalite_main(skip_download: bool = False) -> None:
    version = SCHEMA_VERSION
    vn = version.split(".")[0]
    fp = (Path(__file__).parent / ".." / "altair" / "vegalite" / vn).resolve()
    schemapath = fp / "schema"
    schemafile = download_schemafile(
        version=version,
        schemapath=schemapath,
        skip_download=skip_download,
    )

    fp_themes = schemapath / "vega-themes.json"
    print(f"Updating themes\n {schemafile!s}\n  ->{fp_themes!s}")
    update_vega_themes(fp_themes)

    # Generate __init__.py file
    outfile = schemapath / "__init__.py"
    print(f"Writing {outfile!s}")
    content = [
        "# ruff: noqa\n",
        "from .core import *\nfrom .channels import *\n",
        f"SCHEMA_VERSION = '{version}'\n",
        f"SCHEMA_URL = {schema_url(version)!r}\n",
    ]
    ruff_write_lint_format_str(outfile, content)

    files: dict[Path, str | Iterable[str]] = {}

    # Generate the core schema wrappers
    fp_core = schemapath / "core.py"
    print(f"Generating\n {schemafile!s}\n  ->{fp_core!s}")
    files[fp_core] = generate_vegalite_schema_wrapper(schemafile)

    # Generate the channel wrappers
    fp_channels = schemapath / "channels.py"
    print(f"Generating\n {schemafile!s}\n  ->{fp_channels!s}")
    files[fp_channels] = generate_vegalite_channel_wrappers(schemafile, version=version)

    # generate the mark mixin
    markdefs = {k: f"{k}Def" for k in ["Mark", "BoxPlot", "ErrorBar", "ErrorBand"]}
    fp_mixins = schemapath / "mixins.py"
    print(f"Generating\n {schemafile!s}\n  ->{fp_mixins!s}")
    mark_imports, mark_mixin = generate_vegalite_mark_mixin(schemafile, markdefs)
    config_imports, config_mixin = generate_vegalite_config_mixin(schemafile)
    try_except_imports = [
        "if sys.version_info >= (3, 11):",
        "    from typing import Self",
        "else:",
        "    from typing_extensions import Self",
    ]
    stdlib_imports = ["from __future__ import annotations\n", "import sys"]
    content_mixins = [
        HEADER,
        "\n".join(stdlib_imports),
        "\n\n",
        "\n".join(sorted({*mark_imports, *config_imports})),
        "\n\n",
        "\n".join(try_except_imports),
        "\n\n",
        _type_checking_only_imports(
            "from altair import Parameter, SchemaBase",
            "from altair.typing import Optional",
            "from ._typing import * # noqa: F403",
        ),
        "\n\n\n",
        mark_mixin,
        "\n\n\n",
        config_mixin,
    ]
    files[fp_mixins] = content_mixins

    # Write `_typing.py` TypeAlias, for import in generated modules
    fp_typing = schemapath / "_typing.py"
    msg = (
        f"Generating\n {schemafile!s}\n  ->{fp_typing!s}\n"
        f"Tracer cache collected {TypeAliasTracer.n_entries!r} entries."
    )
    print(msg)
    TypeAliasTracer.update_aliases(("Map", "Mapping[str, Any]"))
    TypeAliasTracer.write_module(
        fp_typing, "OneOrSeq", header=HEADER, extra=TYPING_EXTRA
    )
    # Write the pre-generated modules
    for fp, contents in files.items():
        print(f"Writing\n {schemafile!s}\n  ->{fp!s}")
        ruff_write_lint_format_str(fp, contents)


def generate_encoding_artifacts(
    channel_infos: dict[str, ChannelInfo], fmt_method: str, fmt_typed_dict: str
) -> Iterator[str]:
    """
    Generate ``Chart.encode()`` and related typing structures.

    - `TypeAlias`(s) for each parameter to ``Chart.encode()``
    - Mixin class that provides the ``Chart.encode()`` method
    - `TypedDict`, utilising/describing these structures as part of https://github.com/pola-rs/polars/pull/17995.

    Notes
    -----
    - `Map`/`Dict` stands for the return types of `alt.(datum|value)`, and any encoding channel class.
        - See discussions in https://github.com/vega/altair/pull/3208
    - We could be more specific about what types are accepted in the `List`
        - but this translates poorly to an IDE
        - `info.supports_arrays`
    """
    signature_args: list[str] = ["self", "*args: Any"]
    type_aliases: list[str] = []
    typed_dict_args: list[str] = []
    signature_doc_params: list[str] = ["", "Parameters", "----------"]
    typed_dict_doc_params: list[str] = ["", "Parameters", "----------"]

    for channel, info in channel_infos.items():
        alias_name: str = f"Channel{channel[0].upper()}{channel[1:]}"

        it: Iterator[str] = info.all_names
        it_rst_names: Iterator[str] = (rst_syntax_for_class(c) for c in info.all_names)

        docstring_types: list[str] = ["str", next(it_rst_names), "Dict"]
        tp_inner: str = ", ".join(chain(("str", next(it), "Map"), it))
        tp_inner = f"Union[{tp_inner}]"

        if info.supports_arrays:
            docstring_types.append("List")
            tp_inner = f"OneOrSeq[{tp_inner}]"

        doc_types_flat: str = ", ".join(chain(docstring_types, it_rst_names))

        type_aliases.append(f"{alias_name}: TypeAlias = {tp_inner}")
        # We use the full type hints instead of the alias in the signatures below
        # as IDEs such as VS Code would else show the name of the alias instead
        # of the expanded full type hints. The later are more useful to users.
        typed_dict_args.append(f"{channel}: {tp_inner}")
        signature_args.append(f"{channel}: Optional[{tp_inner}] = Undefined")

        description: str = f"    {process_description(info.deep_description)}"

        signature_doc_params.extend((f"{channel} : {doc_types_flat}", description))
        typed_dict_doc_params.extend((f"{channel}", description))

    method: str = fmt_method.format(
        method_args=", ".join(signature_args),
        docstring=indent_docstring(signature_doc_params, indent_level=8, lstrip=False),
    )
    typed_dict: str = fmt_typed_dict.format(
        channels="\n    ".join(typed_dict_args),
        docstring=indent_docstring(typed_dict_doc_params, indent_level=4, lstrip=False),
    )
    artifacts: Iterable[str] = *type_aliases, method, typed_dict
    yield from artifacts


def main() -> None:
    parser = argparse.ArgumentParser(
        prog="generate_schema_wrapper.py", description="Generate the Altair package."
    )
    parser.add_argument(
        "--skip-download", action="store_true", help="skip downloading schema files"
    )
    args = parser.parse_args()
    copy_schemapi_util()
    vegalite_main(args.skip_download)

    # The modules below are imported after the generation of the new schema files
    # as these modules import Altair. This allows them to use the new changes
    from tools import generate_api_docs, update_init_file

    generate_api_docs.write_api_file()
    update_init_file.update__all__variable()


if __name__ == "__main__":
    main()<|MERGE_RESOLUTION|>--- conflicted
+++ resolved
@@ -103,14 +103,9 @@
 
         if shorthand is Undefined:
             parsed = {}
-<<<<<<< HEAD
         elif isinstance(shorthand, (str, dict)):
-            parsed = parse_shorthand(shorthand, data=context.get("data", None))
-=======
-        elif isinstance(shorthand, str):
             data: nw.DataFrame | Any = context.get("data", None)
             parsed = parse_shorthand(shorthand, data=data)
->>>>>>> 95f5d311
             type_required = "type" in self._kwds  # type: ignore[attr-defined]
             type_in_shorthand = "type" in parsed
             type_defined_explicitly = self._get("type") is not Undefined  # type: ignore[attr-defined]
